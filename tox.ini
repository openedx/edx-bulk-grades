[tox]
<<<<<<< HEAD
envlist = py{38,312}-django{42}-celery{53},quality,docs,pii_check
=======
envlist = py{38, 311}-django{42}-celery{53},quality,docs,pii_check
>>>>>>> 5ffc60be

[pytest]
DJANGO_SETTINGS_MODULE = test_settings
addopts = --cov bulk_grades --cov-report term-missing --cov-report xml
norecursedirs = .* docs requirements site-packages

[testenv]
setenv = 
    PYTHONPATH = {toxinidir}/mock_apps/
deps = 
<<<<<<< HEAD
    setuptools
    -r{toxinidir}/requirements/test.txt
=======
>>>>>>> 5ffc60be
    django42: Django>=4.2,<4.3
    -r{toxinidir}/requirements/test.txt
    celery53: -r{toxinidir}/requirements/celery53.txt
commands = 
    python -Wd -m pytest {posargs}

[testenv:docs]
setenv = 
    DJANGO_SETTINGS_MODULE = test_settings
    PYTHONPATH = {toxinidir}
allowlist_externals = 
    make
    rm
deps = 
    setuptools
    wheel
    -r{toxinidir}/requirements/doc.txt
commands = 
    doc8 --ignore-path docs/_build README.rst docs
    rm -f docs/bulk_grades.rst
    rm -f docs/modules.rst
    make -C docs clean
    make -C docs html
    python setup.py bdist_wheel
    twine check dist/*

[testenv:quality]
setenv = 
    DJANGO_SETTINGS_MODULE = test_settings
    PYTHONPATH = {toxinidir}/mock_apps/
allowlist_externals = 
    make
    rm
    touch
deps = 
    setuptools
    wheel
    -r{toxinidir}/requirements/quality.txt
commands = 
    touch tests/__init__.py
    pylint bulk_grades manage.py setup.py
    rm tests/__init__.py
    pycodestyle bulk_grades manage.py setup.py
    isort --check-only --diff tests test_utils bulk_grades manage.py setup.py test_settings.py
    make selfcheck

[testenv:pii_check]
setenv = 
    DJANGO_SETTINGS_MODULE = test_settings
    PYTHONPATH = {toxinidir}/mock_apps/
deps = 
    setuptools
    -r{toxinidir}/requirements/pii_check.txt
commands = 
    code_annotations django_find_annotations --config_file .pii_annotations.yml --lint --report --coverage
<|MERGE_RESOLUTION|>--- conflicted
+++ resolved
@@ -1,9 +1,5 @@
 [tox]
-<<<<<<< HEAD
-envlist = py{38,312}-django{42}-celery{53},quality,docs,pii_check
-=======
-envlist = py{38, 311}-django{42}-celery{53},quality,docs,pii_check
->>>>>>> 5ffc60be
+envlist = py{38, 311, 312}-django{42}-celery{53},quality,docs,pii_check
 
 [pytest]
 DJANGO_SETTINGS_MODULE = test_settings
@@ -14,11 +10,6 @@
 setenv = 
     PYTHONPATH = {toxinidir}/mock_apps/
 deps = 
-<<<<<<< HEAD
-    setuptools
-    -r{toxinidir}/requirements/test.txt
-=======
->>>>>>> 5ffc60be
     django42: Django>=4.2,<4.3
     -r{toxinidir}/requirements/test.txt
     celery53: -r{toxinidir}/requirements/celery53.txt
